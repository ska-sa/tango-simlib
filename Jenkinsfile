--- conflicted
+++ resolved
@@ -22,27 +22,11 @@
                 ])
             }
         }
-<<<<<<< HEAD
         stage ('Static analysis') {
             steps {
                 sh "pylint ./${KATPACKAGE} --output-format=parseable --exit-zero > pylint.out"
                 sh "lint_diff.sh -r ${KATPACKAGE}"
             }
-=======
-        // TODO: This is commented out for efficient and quick response cycle should be uncommented once migration is done
-        // stage ('Static analysis') {
-        //     steps {
-        //         sh "pylint ./${KATPACKAGE} --output-format=parseable --exit-zero > pylint.out"
-        //         sh "lint_diff.sh -r ${KATPACKAGE}"
-        //     }
-
-        //     post {
-        //         always {
-        //             recordIssues(tool: pyLint(pattern: 'pylint.out'))
-        //         }
-        //     }
-        // }
->>>>>>> 9b9ccb7d
 
         stage ('Start Services') {
             steps {
@@ -66,7 +50,6 @@
 
             environment {
                 test_flags = "${KATPACKAGE}"
-<<<<<<< HEAD
             }
 
              parallel {
@@ -94,46 +77,13 @@
                     junit 'nosetests_*.xml'
                     cobertura (
                         coberturaReportFile: 'coverage_*.xml',
-=======
-            }
-
-             parallel {
-                stage ('py27') {
-                    steps {
-                        echo "Running nosetests on Python 2.7"
-                        sh 'python2 -m pip install . -U'
-                        sh 'python2 -m pip install nose_xunitmp'
-                        sh "python2 setup.py nosetests --with-xunitmp --with-xcoverage --cover-package=${KATPACKAGE} --with-xunit --xunit-file=nosetests_py27.xml"
-                    }
-                }
-
-                stage ('py36') {
-                    steps {
-                        echo "Not yet implemented."
-                        // echo "Running nosetests on Python 3.6"
-                        // sh 'python3.6 -m pip install . -U --user'
-                        // sh 'python3.6 -m pip install nose_xunitmp --user'
-                        // sh "python3.6 setup.py nosetests --with-xunitmp --with-xcoverage --cover-package=${KATPACKAGE}"
-                    }
-                }
-            }
-
-            post {
-                always {
-                    junit 'nosetests.xml'
-                    cobertura (
-                        coberturaReportFile: 'coverage.xml',
->>>>>>> 9b9ccb7d
                         failNoReports: true,
                         failUnhealthy: true,
                         failUnstable: true,
                         autoUpdateHealth: true,
                         autoUpdateStability: true,
                         zoomCoverageChart: true,
-<<<<<<< HEAD
                         // TODO: The reason this is commented out is because tango-simlib test coverage is currently at 70% instead of minimum 80%.
-=======
->>>>>>> 9b9ccb7d
                         // lineCoverageTargets: '80, 80, 80',
                         // conditionalCoverageTargets: '80, 80, 80',
                         // classCoverageTargets: '80, 80, 80',
