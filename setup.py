--- conflicted
+++ resolved
@@ -26,11 +26,7 @@
           'numpy',
           'nose_xunitmp',
           'python-devicetest'],
-<<<<<<< HEAD
-      extras_require = {
-=======
       extras_require={
->>>>>>> ff2643e9
           'docs': ["sphinx-pypi-upload",
                    "numpydoc",
                    "Sphinx"],
@@ -41,11 +37,8 @@
           'git+https://github.com/vxgmichel/pytango-devicetest.git#egg=python_devicetest'],
       entry_points={
           'console_scripts': [
-<<<<<<< HEAD
-=======
               'tango-simlib-tango-simulator-generator'
               '= tango_simlib.tango_sim_generator:main',
               'tango-simlib-tango-launcher = tango_simlib.tango_launcher:main'
->>>>>>> ff2643e9
           ]}
       )