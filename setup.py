#!/usr/bin/env python

from setuptools import setup, find_packages

setup(name="tango_simlib",
      description="Generic library for creating simulated TANGO devices.",
      author="SKA SA KAT-7 / MeerKAT CAM team",
      author_email="cam@ska.ac.za",
      packages=find_packages(),
      url='https://github.com/ska-sa/tango-simlib',
      download_url='https://pypi.python.org/pypi/tango-simlib',
      home_page='http://tango-simlib.readthedocs.io',
      license="BSD",
      classifiers=[
          "Intended Audience :: Developers",
          "Programming Language :: Python :: 2",
          "Topic :: Software Development :: Libraries :: Python Modules",
          # TODO something for control systems?,
      ],
      platforms=["OS Independent"],
      setup_requires=["katversion"],
      use_katversion=True,
      install_requires=[
          "PyTango>=9.2.0",
          "numpy",
          "jsonschema",
          "enum"],
      tests_require=[
          'enum',
          'numpy',
          'nose_xunitmp'],
      extras_require={
          'docs': ["sphinx-pypi-upload",
                   "numpydoc",
                   "Sphinx"],
          },
      zip_safe=False,
      include_package_data=True,
<<<<<<< HEAD
      package_data={'tango_simlib': ['utilities/SIMDD.schema',
                                     'tests/config_files/*.xmi',
                                     'tests/config_files/*.json']},
      dependency_links=[
          'git+https://github.com/vxgmichel/pytango-devicetest.git#egg=python_devicetest'],
=======
      package_data={'tango_simlib': ['SIMDD.schema', 'tests/*.xmi', 'tests/*.json']},
>>>>>>> 468f649b
      scripts=['scripts/DishElementMaster-DS',
               'scripts/Weather-DS'],
      entry_points={
          'console_scripts': [
              'tango-simlib-generator'
              '= tango_simlib.tango_sim_generator:main',
              'tango-simlib-launcher = tango_simlib.tango_launcher:main'
          ]}
      )<|MERGE_RESOLUTION|>--- conflicted
+++ resolved
@@ -36,15 +36,9 @@
           },
       zip_safe=False,
       include_package_data=True,
-<<<<<<< HEAD
       package_data={'tango_simlib': ['utilities/SIMDD.schema',
                                      'tests/config_files/*.xmi',
                                      'tests/config_files/*.json']},
-      dependency_links=[
-          'git+https://github.com/vxgmichel/pytango-devicetest.git#egg=python_devicetest'],
-=======
-      package_data={'tango_simlib': ['SIMDD.schema', 'tests/*.xmi', 'tests/*.json']},
->>>>>>> 468f649b
       scripts=['scripts/DishElementMaster-DS',
                'scripts/Weather-DS'],
       entry_points={
