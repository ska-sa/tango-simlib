--- conflicted
+++ resolved
@@ -8,13 +8,7 @@
 Simlib library generic simulator generator utility to be used to generate an actual
 TANGO device that exhibits the behaviour defined in the data description file.
 """
-<<<<<<< HEAD
 from __future__ import absolute_import, division, print_function
-=======
-from __future__ import absolute_import
-from __future__ import division
-from __future__ import print_function
->>>>>>> 9b9ccb7d
 
 import argparse
 import logging
@@ -25,34 +19,16 @@
 from functools import partial
 
 import numpy as np
-<<<<<<< HEAD
 from future import standard_library
+standard_library.install_aliases()
 from future.utils import with_metaclass
+
 from tango import (Attr, AttrDataFormat, AttrQuality, AttrWriteType,
                    CmdArgType, DevState, UserDefaultAttrProp)
 from tango.server import Device, DeviceMeta, attribute
 from tango_simlib.model import (INITIAL_CONSTANT_VALUE_TYPES, Model,
                                 PopulateModelActions, PopulateModelProperties,
                                 PopulateModelQuantities)
-=======
-from tango import (
-    Attr,
-    AttrDataFormat,
-    AttrQuality,
-    AttrWriteType,
-    CmdArgType,
-    DevState,
-    UserDefaultAttrProp,
-)
-from tango.server import Device, DeviceMeta, attribute
-from tango_simlib.model import (
-    INITIAL_CONSTANT_VALUE_TYPES,
-    Model,
-    PopulateModelActions,
-    PopulateModelProperties,
-    PopulateModelQuantities,
-)
->>>>>>> 9b9ccb7d
 from tango_simlib.sim_test_interface import TangoTestDeviceServerBase
 from tango_simlib.utilities import helper_module
 from tango_simlib.utilities.fandango_json_parser import FandangoExportDeviceParser
@@ -60,14 +36,6 @@
 from tango_simlib.utilities.sim_xmi_parser import XmiParser
 from tango_simlib.utilities.simdd_json_parser import SimddParser
 
-<<<<<<< HEAD
-standard_library.install_aliases()
-
-
-
-
-=======
->>>>>>> 9b9ccb7d
 
 MODULE_LOGGER = logging.getLogger(__name__)
 
@@ -205,14 +173,8 @@
                 MODULE_LOGGER.info(
                     "Writing value %s to attribute '%s'." % (new_val, attr_name)
                 )
-<<<<<<< HEAD
                 _sim_quantities = tango_device_instance.model.sim_quantities
                 tango_device_instance.model_quantity = _sim_quantities[attr_name]
-=======
-                tango_device_instance.model_quantity = tango_device_instance.model.sim_quantities[
-                    attr_name
-                ]
->>>>>>> 9b9ccb7d
                 tango_device_instance.model_quantity.set_val(
                     new_val, tango_device_instance.model.time_func()
                 )
@@ -228,11 +190,7 @@
     # Sim test interface static attribute `attribute_name` info
     # Pick the first model instance in the dict.
     controllable_attribute_names = models.values()[0].sim_quantities.keys()
-<<<<<<< HEAD
     attr_control_meta = {}
-=======
-    attr_control_meta = dict()
->>>>>>> 9b9ccb7d
     attr_control_meta["enum_labels"] = sorted(controllable_attribute_names)
     attr_control_meta["data_format"] = AttrDataFormat.SCALAR
     attr_control_meta["data_type"] = CmdArgType.DevEnum
@@ -275,17 +233,12 @@
                 TangoDeviceServerStaticAttrs, quantity_name, quantity.meta
             )
 
-<<<<<<< HEAD
     class TangoDeviceServer(
         with_metaclass(
             DeviceMeta,
             type("NewBase", (TangoDeviceServerBase, TangoDeviceServerStaticAttrs), {}),
         )
     ):
-=======
-    class TangoDeviceServer(TangoDeviceServerBase, TangoDeviceServerStaticAttrs):
-        __metaclass__ = DeviceMeta
->>>>>>> 9b9ccb7d
         _models = models
 
         def init_device(self):
@@ -355,11 +308,7 @@
                                 if attr_data_format == "SCALAR":
                                     adjustable_val = val_type(adjustable_val)
                                 elif attr_data_format == "SPECTRUM":
-<<<<<<< HEAD
                                     adjustable_val = list(map(val_type, adjustable_val))
-=======
-                                    adjustable_val = map(val_type, adjustable_val)
->>>>>>> 9b9ccb7d
                                 else:
                                     adjustable_val = [
                                         [val_type(curr_val) for curr_val in sublist]
