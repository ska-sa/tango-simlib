from __future__ import absolute_import
from __future__ import division
from __future__ import print_function

#########################################################################################
# Copyright 2017 SKA South Africa (http://ska.ac.za/)                                   #
#                                                                                       #
# BSD license - see LICENSE.txt for details                                             #
#########################################################################################
from __future__ import absolute_import, division, print_function

import weakref

from future import standard_library
from future.utils import with_metaclass
from tango import Attr, AttrWriteType, DevDouble, DevState, UserDefaultAttrProp
from tango.server import Device, DeviceMeta, attribute, device_property
from tango_simlib import model
from tango_simlib.utilities.helper_module import generate_cmd_handler

standard_library.install_aliases()




class TangoTestDeviceServerBase(with_metaclass(DeviceMeta, Device)):
    instances = weakref.WeakValueDictionary()

    model_key = device_property(
        dtype=str,
        doc="Simulator model key, usually the TANGO name of the simulated device.",
    )

    def __init__(self, dev_class, name):
        super(TangoTestDeviceServerBase, self).__init__(dev_class, name)

        self.model = None
        self._attribute_name = ""
        self.model_quantity = None
        self._pause_active = False
        self.sim_device_attributes = None
        self.init_device()

    def init_device(self):
        super(TangoTestDeviceServerBase, self).init_device()
        name = self.get_name()
        self.instances[name] = self

        try:
            self.model = model.model_registry[self.model_key]
        except KeyError:
            raise RuntimeError(
                "Could not find model with device name or key "
                '{}. Set the "model_key" device property to the '
                "correct value.".format(self.model_key)
            )
        self.sim_device_attributes = self.model.sim_quantities.keys()
        self.set_state(DevState.ON)
        self.initialize_dynamic_commands()

    def initialize_dynamic_commands(self):
        for action_name, action_handler in self.model.test_sim_actions.items():
            cmd_handler = generate_cmd_handler(self.model, action_name, action_handler)
            # You might need to turn cmd_handler into an unbound method before you add
            # it to the class
            setattr(TangoTestDeviceServerBase, action_name, cmd_handler)
            self.add_command(cmd_handler, device_level=True)

    def initialize_dynamic_attributes(self):
        """The device method that sets up attributes during run time."""
        # Get attributes to control the device model quantities
        # from class variables of the quantities included in the device model.
<<<<<<< HEAD
        models = set(
            [quant.__class__ for quant in self.model.sim_quantities.values()]
        )
=======
        models = set([quant.__class__ for quant in self.model.sim_quantities.values()])
>>>>>>> 9b9ccb7d
        control_attributes = []

        for cls in models:
            control_attributes += [attr for attr in cls.adjustable_attributes]

        # Add a list of float attributes from the list of Gaussian variables
        for attribute_name in control_attributes:
            model.MODULE_LOGGER.info(
                "Added weather {} attribute control".format(attribute_name)
            )
            attr_props = UserDefaultAttrProp()
            attr = Attr(attribute_name, DevDouble, AttrWriteType.READ_WRITE)
            attr.set_default_properties(attr_props)
            self.add_attribute(attr, self.read_attributes, self.write_attributes)

    # Static attributes of the device
    @attribute(dtype=bool)
    def pause_active(self):
        return self._pause_active

    @pause_active.write
    def pause_active(self, is_active):
        self._pause_active = is_active
        setattr(self.model, "paused", is_active)

    def read_attributes(self, attr):
        """Method reading an attribute value.

        Parameters
        ----------
        attr : PyTango.DevAttr
            The attribute to read from.

        """
        name = attr.get_name()
        attr.set_value(getattr(self.model_quantity, name))

    def write_attributes(self, attr):
        """Method writing an attribute value.

        Parameters
        ----------
        attr : PyTango.DevAttr
            The attribute to write to.

        """
        name = attr.get_name()
        data = attr.get_write_value()
        self.info_stream("Writing attribute {} with value: {}".format(name, data))

        if name == "last_val":
            self.model_quantity.set_val(data, self.model.time_func())
        else:
            setattr(self.model_quantity, name, data)<|MERGE_RESOLUTION|>--- conflicted
+++ resolved
@@ -1,7 +1,3 @@
-from __future__ import absolute_import
-from __future__ import division
-from __future__ import print_function
-
 #########################################################################################
 # Copyright 2017 SKA South Africa (http://ska.ac.za/)                                   #
 #                                                                                       #
@@ -12,15 +8,13 @@
 import weakref
 
 from future import standard_library
+standard_library.install_aliases()
 from future.utils import with_metaclass
+
 from tango import Attr, AttrWriteType, DevDouble, DevState, UserDefaultAttrProp
 from tango.server import Device, DeviceMeta, attribute, device_property
 from tango_simlib import model
 from tango_simlib.utilities.helper_module import generate_cmd_handler
-
-standard_library.install_aliases()
-
-
 
 
 class TangoTestDeviceServerBase(with_metaclass(DeviceMeta, Device)):
@@ -70,13 +64,7 @@
         """The device method that sets up attributes during run time."""
         # Get attributes to control the device model quantities
         # from class variables of the quantities included in the device model.
-<<<<<<< HEAD
-        models = set(
-            [quant.__class__ for quant in self.model.sim_quantities.values()]
-        )
-=======
         models = set([quant.__class__ for quant in self.model.sim_quantities.values()])
->>>>>>> 9b9ccb7d
         control_attributes = []
 
         for cls in models:
