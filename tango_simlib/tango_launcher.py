#!/usr/bin/env python
#########################################################################################
# Copyright 2017 SKA South Africa (http://ska.ac.za/)                                   #
#                                                                                       #
# BSD license - see LICENSE.txt for details                                             #
#########################################################################################
"""Utility to help launch a TANGO device in a KATCP eco-system.

Helps by auto-registering a TANGO device if needed.
"""
from __future__ import print_function
from __future__ import absolute_import
from __future__ import division
import os
import sys
import argparse
from functools import partial

import tango


parser = argparse.ArgumentParser(
    description="Launch a TANGO device, handling registration as needed. "
    "Assumes a separate server process per device (for now?)."
)

required_argument = partial(parser.add_argument, required=True)

required_argument(
    "--name",
    action="append",
    help="TANGO name(s) for the devices i.e.specified multiple times",
)
required_argument(
    "--class",
    dest="device_class",
    action="append",
    help="TANGO class name(s) for the device(s) i.e. specified the "
    + "same number of times and the names and classes are matched in order",
)
required_argument("--server-command", help="TANGO server executable command")
required_argument("--server-instance", help="TANGO server instance name")
required_argument("--port", help="TCP port where TANGO server should listen")
parser.add_argument(
    "--file-name",
    help="ASCII file containing device configuration parameters"
    + "and device network access parameter if TANGO DB server is not used",
)
parser.add_argument(
    "--put-device-property",
    action="append",
    help="Put a device property into the TANGO DB, format is: "
    "'device/name/X:property_name:property_value'. Only allows "
    "properties to be set on devices started with this command. "
    "Can be specified multiple times.",
    dest="device_properties",
    default=[],
)


def register_device(name, device_class, server_name, instance, db):
    dev_info = tango.DbDevInfo()
    dev_info.name = name
    dev_info._class = device_class
<<<<<<< HEAD
    dev_info.server = "{}/{}".format(server_name.split(".")[0], instance)
    print(
        """Attempting to register TANGO device {!r}
    class: {!r}  server: {!r}.""".format(
            dev_info.name, dev_info._class, dev_info.server
        )
    )
=======
    dev_info.server = "{}/{}".format(server_name.split('.')[0], instance)
    print("""Attempting to register TANGO device {!r}
    class: {!r}  server: {!r}.""".format(
        dev_info.name, dev_info._class, dev_info.server))
>>>>>>> 02f968c2
    db.add_device(dev_info)


def put_device_property(dev_name, property_name, property_value, db):
<<<<<<< HEAD
    print(
        "Setting device {!r} property {!r}: {!r}".format(
            dev_name, property_name, property_value
        )
    )
    db.put_device_property(dev_name, {property_name: [property_value]})

=======
    print("Setting device {!r} property {!r}: {!r}".format(
        dev_name, property_name, property_value))
    db.put_device_property(dev_name, {property_name:[property_value]})
>>>>>>> 02f968c2

def start_device(opts):
    if opts.file_name:
        db = tango.Database(opts.file_name)
    else:
        db = tango.Database()
        server_name = os.path.basename(opts.server_command)
        number_of_devices = len(opts.name)
        # Register tango devices
        for i in range(number_of_devices):
            register_device(
                opts.name[i], opts.device_class[i], server_name, opts.server_instance, db
            )
    for dev_property in opts.device_properties:
        try:
            dev_name, dev_property_name, dev_property_val = dev_property.split(":", 2)
        except ValueError:
            raise ValueError(
                "Device property incorrectly specified, "
                "see help for --put-device-property"
            )
        assert dev_name in opts.name, "Device {!r} not launched by this command".format(
            dev_name
        )
        put_device_property(dev_name, dev_property_name, dev_property_val, db)

    if ".py" in opts.server_command:
        args = ["python %s" % opts.server_command, opts.server_instance]
        if opts.file_name:
<<<<<<< HEAD
            args.append("-file={}".format(opts.file_name))
        print(
            "Starting TANGO device server:\n{}".format(
                " ".join(["{!r}".format(arg) for arg in args])
            )
        )
=======
            args.append('-file={}'.format(opts.file_name))
        print("Starting TANGO device server:\n{}".format(
              " ".join(["{!r}".format(arg) for arg in args])))
>>>>>>> 02f968c2
        sys.stdout.flush()
        sys.stderr.flush()
        os.system(" ".join(args))
    else:
        args = [
            opts.server_command,
            opts.server_instance,
            "-ORBendPoint",
            "giop:tcp::{}".format(opts.port),
        ]
        if opts.file_name:
<<<<<<< HEAD
            args.append("-file={}".format(opts.file_name))
        print(
            "Starting TANGO device server:\n{}".format(
                " ".join(["{!r}".format(arg) for arg in args])
            )
        )
=======
            args.append('-file={}'.format(opts.file_name))
        print("Starting TANGO device server:\n{}".format(
              " ".join(["{!r}".format(arg) for arg in args])))
>>>>>>> 02f968c2
        sys.stdout.flush()
        sys.stderr.flush()
        os.execvp(opts.server_command, args)


def main():
    opts = parser.parse_args()
    start_device(opts)


if __name__ == "__main__":
    main()<|MERGE_RESOLUTION|>--- conflicted
+++ resolved
@@ -62,7 +62,6 @@
     dev_info = tango.DbDevInfo()
     dev_info.name = name
     dev_info._class = device_class
-<<<<<<< HEAD
     dev_info.server = "{}/{}".format(server_name.split(".")[0], instance)
     print(
         """Attempting to register TANGO device {!r}
@@ -70,17 +69,11 @@
             dev_info.name, dev_info._class, dev_info.server
         )
     )
-=======
-    dev_info.server = "{}/{}".format(server_name.split('.')[0], instance)
-    print("""Attempting to register TANGO device {!r}
-    class: {!r}  server: {!r}.""".format(
-        dev_info.name, dev_info._class, dev_info.server))
->>>>>>> 02f968c2
     db.add_device(dev_info)
 
 
 def put_device_property(dev_name, property_name, property_value, db):
-<<<<<<< HEAD
+
     print(
         "Setting device {!r} property {!r}: {!r}".format(
             dev_name, property_name, property_value
@@ -88,11 +81,6 @@
     )
     db.put_device_property(dev_name, {property_name: [property_value]})
 
-=======
-    print("Setting device {!r} property {!r}: {!r}".format(
-        dev_name, property_name, property_value))
-    db.put_device_property(dev_name, {property_name:[property_value]})
->>>>>>> 02f968c2
 
 def start_device(opts):
     if opts.file_name:
@@ -122,18 +110,12 @@
     if ".py" in opts.server_command:
         args = ["python %s" % opts.server_command, opts.server_instance]
         if opts.file_name:
-<<<<<<< HEAD
             args.append("-file={}".format(opts.file_name))
         print(
             "Starting TANGO device server:\n{}".format(
                 " ".join(["{!r}".format(arg) for arg in args])
             )
         )
-=======
-            args.append('-file={}'.format(opts.file_name))
-        print("Starting TANGO device server:\n{}".format(
-              " ".join(["{!r}".format(arg) for arg in args])))
->>>>>>> 02f968c2
         sys.stdout.flush()
         sys.stderr.flush()
         os.system(" ".join(args))
@@ -145,18 +127,12 @@
             "giop:tcp::{}".format(opts.port),
         ]
         if opts.file_name:
-<<<<<<< HEAD
             args.append("-file={}".format(opts.file_name))
         print(
             "Starting TANGO device server:\n{}".format(
                 " ".join(["{!r}".format(arg) for arg in args])
             )
         )
-=======
-            args.append('-file={}'.format(opts.file_name))
-        print("Starting TANGO device server:\n{}".format(
-              " ".join(["{!r}".format(arg) for arg in args])))
->>>>>>> 02f968c2
         sys.stdout.flush()
         sys.stderr.flush()
         os.execvp(opts.server_command, args)
