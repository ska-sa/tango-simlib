--- conflicted
+++ resolved
@@ -4,13 +4,8 @@
 
 from tango import DevDouble
 
-<<<<<<< HEAD
-from tango_simlib.utilities import sim_sdd_xml_parser
-from tango_simlib.utilities import sim_xmi_parser
 from tango_simlib import model
-=======
-from tango_simlib import model, sim_sdd_xml_parser, sim_xmi_parser
->>>>>>> 468f649b
+from tango_simlib.utilities import sim_sdd_xml_parser, sim_xmi_parser
 
 LOGGER = logging.getLogger(__name__)
 
