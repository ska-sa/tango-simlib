{
  "dynamicAttributes": [
      {
          "basicAttributeData": {
              "name": "camera_power_on",
              "quantity_type": "ConstantQuantity"
            }
      },
      {
          "basicAttributeData": {
              "name": "device_status",
              "quantity_type": "ConstantQuantity"
          }
      },
      {
          "basicAttributeData": {
              "name": "flood_light_on",
              "quantity_type": "ConstantQuantity"
          }
      },
      {
          "basicAttributeData": {
              "name": "focus_position",
              "quantity_type": "ConstantQuantity"
          }
      },
      {
          "basicAttributeData": {
              "name": "pan_position",
              "quantity_type": "ConstantQuantity"
          }
      },
      {
          "basicAttributeData": {
              "name": "pdu_connected",
              "quantity_type": "ConstantQuantity"
          }
      },
      {
          "basicAttributeData": {
              "name": "ptz_controller_connected",
              "quantity_type": "ConstantQuantity"
          }
      },
      {
          "basicAttributeData": {
              "name": "snmpd_trap_running",
              "quantity_type": "ConstantQuantity"
          }
      },
      {
          "basicAttributeData": {
              "name": "tilt_position",
              "quantity_type": "ConstantQuantity"
          }
      },
      {
          "basicAttributeData": {
              "name": "zoom_position",
              "quantity_type": "ConstantQuantity"
          }
      }
    ],

    "commands": [
    	{
            "basicCommandData": {
                "name": "CameraPowerOn",
                "description": "Switch camera electronics on or off",
                "input_parameters": {
                    "dtype_in": "String",
<<<<<<< HEAD
                    "doc_in": "on_off_value: string; indicates if its on or off",
=======
                    "doc_in": "on_off_value: string (indicates if its on or off)",
>>>>>>> 3b913e7e
                    "dformat_in": "Scalar"
                },
                "output_parameters": {
                    "dtype_out": "Void",
                    "doc_out": "",
                    "dformat_out": "Scalar"
                },
		"actions": [{"behaviour": "input_transform",
		             "destination_variable": "temporary_variable"},
		            {"behaviour": "side_effect",
		             "destination_quantity": "camera_power_on",
			     "source_variable": "temporary_variable"}]
	    }
        },
        {
            "basicCommandData": {
                "name": "Pan",
                "description": "Drive camera to a pan direction (left or right) or to specified position.",
                "input_parameters": {
                    "dtype_in": "VarStringArray",
                    "doc_in": "pan_position : int (pan to the specified position), pan_direction : string (pan to the specified direction)",
                    "dformat_in": "Spectrum"
                },
                "output_parameters": {
                    "dtype_out": "Void",
                    "doc_out": "",
                    "dformat_out": "Scalar"
                },
		"actions": [{"behaviour": "input_transform",
		             "destination_variable": "temporary_variable"},
		            {"behaviour": "side_effect",
		             "destination_quantity": "pan_position",
			     "source_variable": "temporary_variable"}]
	    }
        },
        {
            "basicCommandData": {
                "name": "Tilt",
                "description": "Drive camera to a tilt direction or specified position.",
                "input_parameters": {
                    "dtype_in": "VarStringArray",
                    "doc_in": "tilt_direction : string (tilt to the specific direction), tilt_position : int (tilt tot the specific position)",
                    "dformat_in": "Spectrum"
                },
                "output_parameters": {
                    "dtype_out": "Void",
                    "doc_out": "",
                    "dformat_out": "Scalar"
                },
		"actions": [{"behaviour": "input_transform",
		             "destination_variable": "temporary_variable"},
		            {"behaviour": "side_effect",
		             "destination_quantity": "tilt_position",
			     "source_variable": "temporary_variable"}]
	    }
        },
    	{
            "basicCommandData": {
                "name": "Zoom",
                "description": "Zoom camera to a specified direction or specified position.",
                "input_parameters": {
                    "dtype_in": "VarStringArray",
                    "doc_in": "zoom_direction : string (zoom to the specific direction.), zoom_position : int (zoom to the specific position)",
                    "dformat_in": "Spectrum"
                },
                "output_parameters": {
                    "dtype_out": "Void",
                    "doc_out": "",
                    "dformat_out": "Scalar"
                },
		"actions": [{"behaviour": "input_transform",
		             "destination_variable": "temporary_variable"},
		            {"behaviour": "side_effect",
		             "destination_quantity": "zoom_position",
			     "source_variable": "temporary_variable"}]
	    }
        },
    	{
            "basicCommandData": {
                "name": "PresetSet",
                "description": "Set the position which the camera is at currently as preset position.",
                "input_parameters": {
                    "dtype_in": "String",
                    "doc_in": "receptor_name : str (receptor name (from m000 to m063))",
                    "dformat_in": "Scalar"
                },
                "output_parameters": {
                    "dtype_out": "Void",
                    "doc_out": "",
                    "dformat_out": "Scalar"
                }
	    }
        },
    	{
            "basicCommandData": {
                "name": "PresetGoto",
                "description": "Go to preset stored position (pan, tilt, zoom)",
                "input_parameters": {
                    "dtype_in": "String",
                    "doc_in": "receptor_name : str (receptor name (from m000 to m060)), clear_set_flag : str (flag that determines if we have to write to screen or clear text)",
                    "dformat_in": "Scalar"
                },
                "output_parameters": {
                    "dtype_out": "Void",
                    "doc_out": "",
                    "dformat_out": "Scalar"
                }
	    }
        },
    	{
            "basicCommandData": {
                "name": "PresetClear",
                "description": "Clear the specified preset.",
                "input_parameters": {
                    "dtype_in": "String",
                    "doc_in": "receptor_name : str (receptor name (from m000 to m063))",
                    "dformat_in": "Scalar"
                },
                "output_parameters": {
                    "dtype_out": "Void",
                    "doc_out": "Command responds",
                    "dformat_out": "Scalar"
                }
	    }
        },
    	{
            "basicCommandData": {
                "name": "FloodLightOn",
                "description": "Set floodlight to on or off state.",
                "input_parameters": {
                    "dtype_in": "String",
                    "doc_in": "on_off_value : str (indicates if floodlight are on or off)",
                    "dformat_in": "Scalar"
                },
                "output_parameters": {
                    "dtype_out": "Void",
                    "doc_out": "",
                    "dformat_out": "Scalar"
                },
		"actions": [{"behaviour": "input_transform",
		             "destination_variable": "temporary_variable"},
		            {"behaviour": "side_effect",
		             "destination_quantity": "flood_lights_on",
			     "source_variable": "temporary_variable"}]
	    }
        },
    	{
            "basicCommandData": {
                "name": "Stop",
                "description": "Stop camera.",
                "input_parameters": {
                    "dtype_in": "Void",
                    "doc_in": "",
                    "dformat_in": "Scalar"
                },
                "output_parameters": {
                    "dtype_out": "Void",
                    "doc_out": "",
                    "dformat_out": "Scalar"
                }
	    }
        },
    	{
            "basicCommandData": {
                "name": "TrapUpdate",
                "description": "Update trap. This request is called by a script.",
                "input_parameters": {
                    "dtype_in": "String",
                    "doc_in": "trap : tuple (trap update from a script (8, 'on'))",
                    "dformat_in": "Scalar"
                },
                "output_parameters": {
                    "dtype_out": "Void",
                    "doc_out": "",
                    "dformat_out": "Scalar"
                }
	    }
        },
    	{
            "basicCommandData": {
                "name": "Focus",
                "description": "Focuses camera to a specified direction or specified position.",
                "input_parameters": {
                    "dtype_in": "VarStringArray",
                    "doc_in": "focus_direction : string (focus to the specified direction), focus_position : int (focus to the specific position)",
                    "dformat_in": "Spectrum"
                },
                "output_parameters": {
                    "dtype_out": "Void",
                    "doc_out": "",
                    "dformat_out": "Scalar"
                },
		"actions": [{"behaviour": "input_transform",
		             "destination_variable": "temporary_variable"},
		            {"behaviour": "side_effect",
		             "destination_quantity": "focus_position",
			     "source_variable": "temporary_variable"}]
	    }
        }
    ],
    "deviceProperties": [
        {
            "propertyData": {
                "name": "sim_data_description_file",
                "type": "string",
                "default_value": ""
            }
        }
    ]
}<|MERGE_RESOLUTION|>--- conflicted
+++ resolved
@@ -69,11 +69,7 @@
                 "description": "Switch camera electronics on or off",
                 "input_parameters": {
                     "dtype_in": "String",
-<<<<<<< HEAD
-                    "doc_in": "on_off_value: string; indicates if its on or off",
-=======
                     "doc_in": "on_off_value: string (indicates if its on or off)",
->>>>>>> 3b913e7e
                     "dformat_in": "Scalar"
                 },
                 "output_parameters": {
@@ -282,5 +278,15 @@
                 "default_value": ""
             }
         }
+    ],
+    "class_overrides": [
+        {
+	          "override_class": {
+		            "name": "Override_MKAT_VDS_Sim",
+		            "module_directory": "None",
+		            "module_name": "tango_simlib.examples.override_class",
+		            "class_name": "OverrideVds"
+	      }
+      }
     ]
 }