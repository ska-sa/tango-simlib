import os
import time
import unittest
import subprocess
import pkg_resources
import devicetest

from functools import partial
from mock import Mock
<<<<<<< HEAD

from devicetest import TangoTestContext
=======
from devicetest import DeviceTestCase
>>>>>>> fc474f63

from katcore.testutils import cleanup_tempfile
from katcp.testutils import start_thread_with_cleanup
from tango_simlib import model, quantities
from tango_simlib import tango_sim_generator, helper_module
from tango_simlib.testutils import ClassCleanupUnittestMixin, cleanup_tempdir

from PyTango import DevState, AttrDataFormat

class FixtureModel(model.Model):

    def setup_sim_quantities(self):
        start_time = self.start_time
        GaussianSlewLimited = partial(
            quantities.GaussianSlewLimited, start_time=start_time)
        ConstantQuantity = partial(
            quantities.ConstantQuantity, start_time=start_time)

        self.sim_quantities['relative_humidity'] = GaussianSlewLimited(
            mean=65, std_dev=10, max_slew_rate=10,
            min_bound=0, max_bound=150, meta=dict(
                label="Air humidity",
                data_type=float,
                data_format=AttrDataFormat.SCALAR,
                description="Relative humidity in central telescope area.",
                max_warning=98, max_alarm=99,
                max_value=100, min_value=0,
                unit="percent",
                period=1000))
        self.sim_quantities['wind_speed'] = GaussianSlewLimited(
            mean=1, std_dev=20, max_slew_rate=3,
            min_bound=0, max_bound=100, meta=dict(
                label="Wind speed",
                data_type=float,
                data_format=AttrDataFormat.SCALAR,
                description="Wind speed in central telescope area.",
                max_warning=15, max_alarm=25,
                max_value=30, min_value=0,
                unit="m/s",
                period=1000))
        self.sim_quantities['wind_direction'] = GaussianSlewLimited(
            mean=0, std_dev=150, max_slew_rate=60,
            min_bound=0, max_bound=359.9999, meta=dict(
                label="Wind direction",
                data_type=float,
                data_format=AttrDataFormat.SCALAR,
                description="Wind direction in central telescope area.",
                max_value=360, min_value=0,
                unit="Degrees",
                period=1000))
        self.sim_quantities['input_comms_ok'] = ConstantQuantity(
            start_value=True, meta=dict(
                label="Input communication OK",
                data_type=bool,
                data_format=AttrDataFormat.SCALAR,
                description="Communications with all weather sensors are nominal.",
                period=1000))
        super(FixtureModel, self).setup_sim_quantities()

    def reset_model(self):
        self.setup_sim_quantities()

def control_attributes(test_model):
    """Function collects all the available models and gets all the
    adjustable_attributes which will be control attributes on the
    simulator test interface device.
    Returns
    =======
    control_attributes : list
        A list of all the adjustable attributes
    """
    control_attributes = []
    models = set([quant.__class__
                 for quant in test_model.sim_quantities.values()])
    for cls in models:
        control_attributes += [attr for attr in cls.adjustable_attributes
                               if attr not in control_attributes]
    return control_attributes

<<<<<<< HEAD
class test_SimControl(ClassCleanupUnittestMixin, unittest.TestCase):

    longMessage = True
=======

class test_SimControl(DeviceTestCase):
    device = sim_test_interface.TangoTestDeviceServerBase
    properties = dict(model_key='the_test_model')
>>>>>>> fc474f63

    @classmethod
    def setUpClassWithCleanup(cls):
        cls.tango_db = cleanup_tempfile(cls, prefix='tango', suffix='.db')
        cls.xmi_file = [pkg_resources.resource_filename('tango_simlib.tests',
                                                        'weather_sim.xmi')]
        cls.test_model = FixtureModel('the_test_model')
        cls.properties = dict(model_key='the_test_model')
        cls.device_name = 'test/nodb/tangodeviceserver'
        cls.TangoTestDeviceServer = tango_sim_generator.get_tango_device_server(
                                             cls.test_model, cls.xmi_file)[-1]
        cls.tango_context = TangoTestContext(cls.TangoTestDeviceServer,
                                             device_name=cls.device_name,
                                             db=cls.tango_db,
                                             properties=cls.properties)
        start_thread_with_cleanup(cls, cls.tango_context)

    def setUp(self):
        super(test_SimControl, self).setUp()
        self.device = self.tango_context.device
        self.device_instance = self.TangoTestDeviceServer.instances[self.device.name()]
        self.control_attributes = control_attributes(self.test_model)
<<<<<<< HEAD
        self.attr_name_enum_labels = list(self.device.attribute_query(
                                        'attribute_name').enum_labels)
=======
        self.device_instance = sim_test_interface.TangoTestDeviceServerBase.instances[
                self.device.name()]

>>>>>>> fc474f63
        self.mock_time = Mock()
        self.mock_time.return_value = time.time()
        self.device_instance.model.time_func = self.mock_time
        def cleanup_refs(): del self.device_instance
        self.addCleanup(cleanup_refs)

    def test_attribute_list(self):
        sim_control_static_attributes = (
            helper_module.SIM_CONTROL_ADDITIONAL_IMPLEMENTED_ATTR)
        attributes = set(self.device.get_attribute_list())
        self.assertEqual(attributes - sim_control_static_attributes,
                         set(self.control_attributes))

    def test_model_defaults(self):
        device_model = self.device_instance.model
        # test that the model instance of the sim control is the same one as Fixture
        self.assertIs(device_model, self.test_model)
        expected_model = FixtureModel(
                'random_test_name',
                time_func=lambda: self.test_model.start_time)
        self._compare_models(device_model, expected_model)

    def _compare_models(self, device_model, expected_model):
        """Function compares two models for equality using assertEqual

        Parameters
        ==========
        device_model : device instance model
        expected_model : default instance test model
        """
        # test that expected values from the instantiated model match that of sim control
        for quantity in expected_model.sim_quantities.keys():
            # sets the sensor name for which to evaluate the quantities to be controlled
            self.device.attribute_name = self.attr_name_enum_labels.index(quantity)
            desired_quantity = expected_model.sim_quantities[quantity]
            for attr in desired_quantity.adjustable_attributes:
                attribute_value = getattr(self.device, attr)
                model_attr_value = getattr(desired_quantity, attr)
                self.assertEqual(attribute_value, model_attr_value)

    def generate_test_attribute_values(self):
        """Generate adjustable attribute test values for GaussianSlewLimited quantities

        Returns
        =======
        control_attr_dict : dict
            A dictionary of all GaussianSlewLimited quantity adjustable control
            attributes.  Values are guaranteed to be different to the values in
            FixtureModel.

        """
        control_attr_dict = {}
        control_attr_dict['desired_mean'] = 600
        control_attr_dict['desired_min_bound'] = 50
        control_attr_dict['desired_max_bound'] = 1000
        control_attr_dict['desired_std_dev'] = 200
        control_attr_dict['desired_max_slew_rate'] = 200
        control_attr_dict['desired_last_val'] = 62
        control_attr_dict['desired_last_update_time'] = (
            self.device_instance.model.time_func())
        return control_attr_dict

    def _quants_before_dict(self, test_model):
        """Function generate a dictionary of all the expected
        quantity values of the initial test model.
        Returns
        =======
        quants_before : dict
            A dictionary of all expected model quantity values
        """
        quants_before = {}
        # expected values of the model quantities before the attributes change
        for quant_name, quant in test_model.sim_quantities.items():
            quants_before[quant_name] = {attr: getattr(quant, attr)
                    for attr in quant.adjustable_attributes}
        return quants_before

    def test_model_attribute_change(self):
        # setting the desired attribute values for the device's attributes
        # that can be controlled and checking if new values are actually
        # different to from the defualt.
        expected_model = FixtureModel('random_test1_name',
                time_func=lambda: self.test_model.start_time)
        quants_before = self._quants_before_dict(expected_model)
        desired_attribute_name = 'relative_humidity'
        self.device.attribute_name = self.attr_name_enum_labels.index(
                                                desired_attribute_name)
        for attr in self.control_attributes:
            new_val = self.generate_test_attribute_values()[
                    'desired_' + attr]
            setattr(self.device, attr, new_val)
            setattr(expected_model.sim_quantities[desired_attribute_name], attr, new_val)
            self.assertNotEqual(getattr(self.device, attr),
                    quants_before[desired_attribute_name][attr])
        # Compare the modified quantities and check if the other
        # quantities have not changed
        self._compare_models(self.test_model, expected_model)

        # Changing the second quantity to see modification and making sure
        # the other quantities are not modified
        self.test_model.reset_model()
        expected_model = FixtureModel('random_test2_name',
                time_func=lambda: self.test_model.start_time)
        quants_before = self._quants_before_dict(self.test_model)
        desired_attribute_name = 'wind_speed'
        self.device.attribute_name = self.attr_name_enum_labels.index(
                                        desired_attribute_name)
        for attr in self.control_attributes:
            new_val = self.generate_test_attribute_values()[
                    'desired_' + attr]
            setattr(self.device, attr, new_val)
            setattr(expected_model.sim_quantities[desired_attribute_name], attr, new_val)
            # Sanity check that we have indeed changed the value.
            self.assertNotEqual(getattr(self.device, attr),
                    quants_before[desired_attribute_name][attr])
        # Compare the modified quantities and check that no other quantities
        # have changed.
        self._compare_models(self.test_model, expected_model)


EXPECTED_COMMAND_LIST = frozenset(['StopRainfall', 'StopQuantitySimulation',
                                   'SetAttributeMaxValue', 'SimulateFaultDeviceState',
                                   'StimulateAttributeConfigurationError',
                                   'SetOffWindStorm', 'StopWindStorm', 'SetOffRainStorm',
                                   'StopRainStorm'])


class test_TangoSimGenDeviceIntegration(ClassCleanupUnittestMixin, unittest.TestCase):

    longMessage = True

    @classmethod
    def setUpClassWithCleanup(cls):
        cls.port = helper_module.get_port()
        cls.host = helper_module.get_host_address()
        cls.data_descr_files = []
        cls.data_descr_files.append(pkg_resources.resource_filename(
            'tango_simlib.tests', 'weather_sim.xmi'))
        cls.data_descr_files.append(pkg_resources.resource_filename(
            'tango_simlib.tests', 'weather_SIMDD_3.json'))
        cls.temp_dir = cleanup_tempdir(cls)
        cls.sim_device_class = tango_sim_generator.get_device_class(cls.data_descr_files)
        device_name = 'test/nodb/tangodeviceserver'
        server_name = 'weather_ds'
        server_instance = 'test'
        database_filename = os.path.join('{}', '{}_tango.db').format(
            cls.temp_dir, server_name)
        sim_device_prop = dict(sim_data_description_file=cls.data_descr_files[0])
        sim_test_device_prop = dict(model_key=device_name)
        # Cannot create an instance of the DeviceProxy inside the test because the
        # devicetest module patches it as a side effect at import time. It does
        # save the original DeviceProxy class in the Patcher singleton, so get it
        # from there
        patcher = devicetest.patch.Patcher()
        device_proxy = patcher.ActualDeviceProxy
        tango_sim_generator.generate_device_server(
                server_name, cls.data_descr_files, cls.temp_dir)
        helper_module.append_device_to_db_file(
                server_name, server_instance, device_name,
                database_filename, cls.sim_device_class, sim_device_prop)
        helper_module.append_device_to_db_file(
                server_name, server_instance, '%scontrol' % device_name,
                database_filename, '%sSimControl' % cls.sim_device_class,
                sim_test_device_prop)
        cls.sub_proc = subprocess.Popen(["python", "{}/{}.py".format(
                                            cls.temp_dir, server_name),
                                        server_instance, "-file={}".format(
                                            database_filename),
                                        "-ORBendPoint", "giop:tcp::{}".format(
                                            cls.port)])
        cls.addCleanupClass(cls.sub_proc.kill)
        # Note that tango demands that connection to the server must
        # be delayed by atleast 1000 ms of device server start up.
        time.sleep(1)
        cls.sim_device = device_proxy(
                '%s:%s/test/nodb/tangodeviceserver#dbase=no' % (
                    cls.host, cls.port))
        cls.sim_control_device = device_proxy(
                '%s:%s/test/nodb/tangodeviceservercontrol#dbase=no' % (
                    cls.host, cls.port))

    def setUp(self):
        super(test_TangoSimGenDeviceIntegration, self).setUp()
        self.attr_name_enum_labels = list(self.sim_control_device.attribute_query(
                                          'attribute_name').enum_labels)

    def test_sim_control_command_list(self):
        device_commands = self.sim_control_device.get_command_list()
        self.assertEqual(
            EXPECTED_COMMAND_LIST,
            set(device_commands) - helper_module.DEFAULT_TANGO_DEVICE_COMMANDS)
        self.assertEqual(
            set(self.sim_device.get_command_list()) & EXPECTED_COMMAND_LIST,
            set(), "The device has commands meant for the test sim control device.")

    def test_StopRainfall_command(self):
        command_name = 'StopRainfall'
        expected_rainfall_value = 0.0
        self.sim_control_device.command_inout(command_name)
        # TODO (KM 17-02-2018) Follow up on this issue:
        # https://skaafrica.atlassian.net/browse/LMC-64 for testing two dependent TANGO
        # device servers.
        # The model needs 'dt' to be greater than the min_update_period for it to update
        # the model.quantity_state dictionary. If it was posssible to get hold of the
        # model instance, we would manipulate the value of the last_update_time of the
        # model to ensure that the model.quantity_state dictionary is updated before
        # reading the attribute value. So instead we use the sleep method to allow for
        # 'dt' to be large enough.
        time.sleep(1)
        self.assertEqual(expected_rainfall_value,
                         getattr(self.sim_device.read_attribute('rainfall'), 'value'),
                         "The rainfall value is not zero.")

    def test_StopQuantitySimulation_command(self):
        """Testing that the Tango device weather simulation of quantities can be halted.
        """
        command_name = 'StopQuantitySimulation'
        expected_result = {'temperature': 0.0,
                           'insolation': 0.0}
        device_attributes = self.sim_device.get_attribute_list()
        for quantity_name in expected_result.keys():
            self.assertIn(quantity_name, device_attributes)

        self.sim_control_device.command_inout(command_name, expected_result.keys())
        # The model needs 'dt' to be greater than the min_update_period for it to update
        # the model.quantity_state dictionary. If it was posssible to get hold of the
        # model instance, we would manipulate the value of the last_update_time of the
        # model to ensure that the model.quantity_state dictionary is updated before
        # reading the attribute value. So instead we use the sleep method to allow for
        # 'dt' to be large enough.
        time.sleep(1)
        for quantity_name, quantity_value in expected_result.items():
            self.assertEqual(quantity_value,
                             getattr(self.sim_device.read_attribute(quantity_name),
                                     'value'),
                             "The {} quantity value in the model does not match with the"
                             " value read from the device attribute.".format(
                                 quantity_name))

    def test_SetOffRainStorm(self):
        command_name = 'SetOffRainStorm'
        max_rainfall_value = 3.45
        test_max_slew_rate = 1000
        self.assertIn('rainfall', self.sim_device.get_attribute_list())
        self.sim_control_device.write_attribute(
                'attribute_name', self.attr_name_enum_labels.index('rainfall'))
        self.sim_control_device.write_attribute('max_slew_rate', test_max_slew_rate)
        self.sim_control_device.command_inout(command_name)
        # The model needs 'dt' to be greater than the min_update_period for it to update
        # the model.quantity_state dictionary. If it was posssible to get hold of the
        # model instance, we would manipulate the value of the last_update_time of the
        # model to ensure that the model.quantity_state dictionary is updated before
        # reading the attribute value. So instead we use the sleep method to allow for
        # 'dt' to be large enough.
        time.sleep(1)
        self.assertGreater(getattr(self.sim_device.read_attribute('rainfall'), 'value'),
                           max_rainfall_value,
                           "Rain levels not above the expected value for a rainstorm")
        self.assertEqual(self.sim_device.State(), DevState.ALARM,
                         "The rainfall levels are higher than the maximun allowed value"
                         " but the device is not in ALARM state.")

    def test_model_update_paused_via_attrs(self):
        """Testing that the model's quantities values get updated when the model is in a
        paused state.
        """
        # Sim control device attributes under test
        simctrl_attr1_name = 'pause_active'
        simctrl_attr2_name = 'attribute_name'

        # Get the sim device attributes under test
        sim_attr1_name = 'temperature'
        sim_attr2_name = 'input_comms_ok'

        # Testing a ConstantQuantity type attribute
        # Check if the model is in an unpaused state
        self.assertEqual(
            self.sim_control_device.read_attribute(simctrl_attr1_name).value,
            False, 'The model is in a paused state.')
        # Get the input_comms_ok default value and ensure it is True
        sim_attr2_val = getattr(self.sim_device.read_attribute(sim_attr2_name), 'value')
        self.assertEqual(sim_attr2_val, False, "The attribute {}'s value is not the"
                         " expected value 'False'".format(sim_attr2_name))
        # Set the model to a paused state
        self.sim_control_device.write_attribute(simctrl_attr1_name, True)
        self.assertEqual(
            self.sim_control_device.read_attribute(simctrl_attr1_name).value,
            True, 'The model is not in a paused state.')
        # Select attribute to control e.g. input_comms_ok
        self.sim_control_device.write_attribute(simctrl_attr2_name, sim_attr2_name)
        # Write a new value to the quantity/attribute
        self.sim_control_device.write_attribute('last_val', True)
        # Check if the changes appear in the sim device attributes
        self.assertEqual(
            self.sim_device.read_attribute(sim_attr2_name).value, True,
            "The model was not updated")

        # Unpause the model
        self.sim_control_device.write_attribute(simctrl_attr1_name, False)

        # Testing a GaussianSlewLimited type quantity
        # Check if the model is in an unpaused state
        self.assertEqual(
            self.sim_control_device.read_attribute(simctrl_attr1_name).value,
            False, 'The model is in a paused state.')
        # Select the attribute to control
        self.sim_control_device.write_attribute(simctrl_attr2_name, sim_attr1_name)
        # Pause the model
        self.sim_control_device.write_attribute(simctrl_attr1_name, True)
        # Read the attribute's value
        sim_attr1_val = self.sim_device.read_attribute(sim_attr1_name).value
        # Write a new value to the quantity/attribute (choose a very big number which
        # is outside the default simulation value range).
        sim_attr1_new_val = 200000
        # First check that the current attribute value is not equal to the proposed
        # new value
        self.assertNotEqual(sim_attr1_val, sim_attr1_new_val,
                            "The proposed new value is the same as the current value.")
        self.sim_control_device.write_attribute('last_val', sim_attr1_new_val)
        # Check if the changes appear in the sim device attribute under test
        self.assertEqual(
            self.sim_device.read_attribute(sim_attr1_name).value,
            sim_attr1_new_val, 'The model was not updated')
<|MERGE_RESOLUTION|>--- conflicted
+++ resolved
@@ -7,15 +7,8 @@
 
 from functools import partial
 from mock import Mock
-<<<<<<< HEAD
-
-from devicetest import TangoTestContext
-=======
 from devicetest import DeviceTestCase
->>>>>>> fc474f63
-
-from katcore.testutils import cleanup_tempfile
-from katcp.testutils import start_thread_with_cleanup
+
 from tango_simlib import model, quantities
 from tango_simlib import tango_sim_generator, helper_module
 from tango_simlib.testutils import ClassCleanupUnittestMixin, cleanup_tempdir
@@ -92,46 +85,31 @@
                                if attr not in control_attributes]
     return control_attributes
 
-<<<<<<< HEAD
-class test_SimControl(ClassCleanupUnittestMixin, unittest.TestCase):
-
-    longMessage = True
-=======
 
 class test_SimControl(DeviceTestCase):
-    device = sim_test_interface.TangoTestDeviceServerBase
+    device = None
     properties = dict(model_key='the_test_model')
->>>>>>> fc474f63
 
     @classmethod
-    def setUpClassWithCleanup(cls):
-        cls.tango_db = cleanup_tempfile(cls, prefix='tango', suffix='.db')
-        cls.xmi_file = [pkg_resources.resource_filename('tango_simlib.tests',
-                                                        'weather_sim.xmi')]
+    def setUpClass(cls):
         cls.test_model = FixtureModel('the_test_model')
-        cls.properties = dict(model_key='the_test_model')
-        cls.device_name = 'test/nodb/tangodeviceserver'
-        cls.TangoTestDeviceServer = tango_sim_generator.get_tango_device_server(
-                                             cls.test_model, cls.xmi_file)[-1]
-        cls.tango_context = TangoTestContext(cls.TangoTestDeviceServer,
-                                             device_name=cls.device_name,
-                                             db=cls.tango_db,
-                                             properties=cls.properties)
-        start_thread_with_cleanup(cls, cls.tango_context)
+        # The get_tango_device_server function requires  data file which it uses to
+        # extract the device class name. However for this test we don't need  it,
+        # hence the use of the dummy sim data file.
+        cls.device_klass = tango_sim_generator.get_tango_device_server(
+            cls.test_model, ['dummy_sim_data_file.txt'])[-1]
+        cls.device = cls.device_klass
+        super(test_SimControl, cls).setUpClass()
 
     def setUp(self):
         super(test_SimControl, self).setUp()
-        self.device = self.tango_context.device
-        self.device_instance = self.TangoTestDeviceServer.instances[self.device.name()]
+        self.addCleanup(self.test_model.reset_model)
         self.control_attributes = control_attributes(self.test_model)
-<<<<<<< HEAD
         self.attr_name_enum_labels = list(self.device.attribute_query(
                                         'attribute_name').enum_labels)
-=======
-        self.device_instance = sim_test_interface.TangoTestDeviceServerBase.instances[
+        self.device_instance = self.device_klass.instances[
                 self.device.name()]
 
->>>>>>> fc474f63
         self.mock_time = Mock()
         self.mock_time.return_value = time.time()
         self.device_instance.model.time_func = self.mock_time
@@ -421,7 +399,8 @@
             self.sim_control_device.read_attribute(simctrl_attr1_name).value,
             True, 'The model is not in a paused state.')
         # Select attribute to control e.g. input_comms_ok
-        self.sim_control_device.write_attribute(simctrl_attr2_name, sim_attr2_name)
+        self.sim_control_device.write_attribute(
+            simctrl_attr2_name, self.attr_name_enum_labels.index(sim_attr2_name))
         # Write a new value to the quantity/attribute
         self.sim_control_device.write_attribute('last_val', True)
         # Check if the changes appear in the sim device attributes
@@ -438,7 +417,8 @@
             self.sim_control_device.read_attribute(simctrl_attr1_name).value,
             False, 'The model is in a paused state.')
         # Select the attribute to control
-        self.sim_control_device.write_attribute(simctrl_attr2_name, sim_attr1_name)
+        self.sim_control_device.write_attribute(
+            simctrl_attr2_name, self.attr_name_enum_labels.index(sim_attr1_name))
         # Pause the model
         self.sim_control_device.write_attribute(simctrl_attr1_name, True)
         # Read the attribute's value
