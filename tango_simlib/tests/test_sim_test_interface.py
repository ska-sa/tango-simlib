--- conflicted
+++ resolved
@@ -7,18 +7,13 @@
 from functools import partial
 from mock import Mock
 
-<<<<<<< HEAD
-from tango_simlib import model, quantities, tango_sim_generator
-from tango_simlib.utilities import helper_module
-from tango_simlib.utilities.testutils import ClassCleanupUnittestMixin, cleanup_tempdir
-=======
 from tango import DevState, AttrDataFormat, DeviceProxy
 from tango.test_context import DeviceTestContext
 
-from tango_simlib import helper_module, model, tango_sim_generator, quantities
-from tango_simlib.testutils import (ClassCleanupUnittestMixin, cleanup_tempdir,
-                                    cleanup_tempfile)
->>>>>>> 468f649b
+from tango_simlib import model, tango_sim_generator, quantities
+from tango_simlib.utilities import helper_module
+from tango_simlib.utilities.testutils import (ClassCleanupUnittestMixin, cleanup_tempdir,
+                                              cleanup_tempfile)
 
 
 class FixtureModel(model.Model):
