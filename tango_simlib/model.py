from __future__ import absolute_import
from __future__ import division
from __future__ import print_function

#########################################################################################
# Copyright 2017 SKA South Africa (http://ska.ac.za/)                                   #
#                                                                                       #
# BSD license - see LICENSE.txt for details                                             #
#########################################################################################
from __future__ import absolute_import, division, print_function

import importlib
import logging
import sys
import time
import weakref
from builtins import map, object, range
from functools import partial

from future import standard_library
from tango import CmdArgType
from tango_simlib import quantities

standard_library.install_aliases()




MODULE_LOGGER = logging.getLogger(__name__)

model_registry = weakref.WeakValueDictionary()

DEFAULT_TANGO_COMMANDS = frozenset(["State", "Status", "Init"])
MAX_NUM_OF_CLASS_ATTR_OCCURENCE = 1
ARBITRARY_DATA_TYPE_RETURN_VALUES = {
    CmdArgType.DevString: "Ok!",
    CmdArgType.DevBoolean: True,
    CmdArgType.DevDouble: 4.05,
    CmdArgType.DevFloat: 8.1,
    CmdArgType.DevLong: 3,
    CmdArgType.DevVoid: None,
}

# In the case where an attribute with constant quantity simulation type is
# specified, this dict is used to convert the initial value if specified to
# the data-type corresponding to the attribute data-type.
INITIAL_CONSTANT_VALUE_TYPES = {
    CmdArgType.DevString: (str, ""),
    CmdArgType.DevFloat: (float, 0.0),
    CmdArgType.DevDouble: (float, 0.0),
    CmdArgType.DevBoolean: (bool, False),
    CmdArgType.DevEnum: (int, 0),
    CmdArgType.DevUChar: (int, 0),
    CmdArgType.DevShort: (int, 0),
    CmdArgType.DevUShort: (int, 0),
    CmdArgType.DevLong: (int, 0),
    CmdArgType.DevULong: (int, 0),
    CmdArgType.DevLong64: (int, 0),
    CmdArgType.DevULong64: (int, 0),
    CmdArgType.DevVoid: (None, None),
    CmdArgType.DevState: (int, 0),
    CmdArgType.DevEncoded: (bytearray, 0),
}


class Model(object):
    """Tango Device main model with quantities and actions.

    Parameters
    ----------
    name : str
        Model name identifier
    start_time : float
        Time at instantiation of the model
    min_update_period : float
        Minimum update period of the quantities in the model
    time_func : time function
        Function that return current time i.e. time.time

    """

    def __init__(
        self, name, start_time=None, min_update_period=0.99, time_func=time.time
    ):
        self.name = name
        model_registry[self.name] = self
        self.min_update_period = min_update_period
        self.time_func = time_func
        self.start_time = start_time or time_func()
        self.last_update_time = self.start_time
        self.sim_quantities = {}
        self.sim_actions = {}
        self.sim_properties = {}
        self.test_sim_actions = {}
        self.sim_actions_meta = {}
        self._sim_state = {}
        self.setup_sim_quantities()
        self.override_pre_updates = []
        self.override_post_updates = []
        self.paused = False  # Flag to pause updates
        # Making a public reference to _sim_state. Allows us to hook read-only views
        # or updates or whatever the future requires of this humble public attribute.
        self.quantity_state = self._sim_state

    def setup_sim_quantities(self):
        """
        Set up self.sim_quantities with simulated quantities.

        Subclasses should implement this method. Should place simulated quantities in
        self.sim_quantities dict. Keyed by name of quantity, value must be instances
        satisfying the :class:`quantities.Quantity` interface.

        Notes
        =====
        - Must use self.start_time to set initial time values.
        - Must call super method after setting up `sim_quantities`

        """
        self._sim_state.update(
            {
                var: (quant.last_val, quant.last_update_time)
                for var, quant in self.sim_quantities.items()
            }
        )

    def update(self):
        sim_time = self.time_func()
        dt = sim_time - self.last_update_time
        if dt < self.min_update_period or self.paused:
            # Updating the sim_state in case the test interface or external command
            # updated the quantities.
            for var, quant in self.sim_quantities.items():
                self._sim_state[var] = (quant.last_val, quant.last_update_time)
            MODULE_LOGGER.debug(
                "Sim {} skipping update at {}, dt {} < {} and pause {}".format(
                    self.name, sim_time, dt, self.min_update_period, self.paused
                )
            )
            return

        for override_update in self.override_pre_updates:
            override_update(self, sim_time, dt)

        MODULE_LOGGER.info("Stepping at {}, dt: {}".format(sim_time, dt))
        self.last_update_time = sim_time
        try:
            for var, quant in self.sim_quantities.items():
                self._sim_state[var] = (quant.next_val(sim_time), sim_time)
        except Exception:
            MODULE_LOGGER.exception("Exception in update loop")

        for override_update in self.override_post_updates:
            override_update(self, sim_time, dt)

    def set_sim_action(self, name, handler):
        """Add an action handler function.

        Parameters
        ----------
        name : str
            Name of the action
        handler : callable(model_instance, action_args)
            Callable that handles action (name). Is called with the model instance as
            the first parameter.

        """
        self.sim_actions[name] = partial(handler, self)

    def set_test_sim_action(self, name, handler):
        """Add an action handler function.

        Parameters
        ----------
        name : str
            Name of the action
        handler : callable(model_instance, action_args)
            Callable that handles action (name). Is called with the model instance as
            the first parameter.

        """
        self.test_sim_actions[name] = partial(handler, self)

    def set_sim_property(self, device_prop):
        self.sim_properties.update(device_prop)


class PopulateModelQuantities(object):
    """Used to populate/update model quantities.

    Populates the model quantities using the data from the TANGO device information
    captured in the json file / POGO generated xmi / FANDANGO generated to file.

    Attributes
    ----------
    parser_instance : Parser instance
        The Parser object which reads an xmi/xml/json file and parses it into device
        attributes, commands, and properties.
    sim_model :  Model instance
        An instance of the Model class which is used for simulation of simple attributes.

    """

    def __init__(self, parser_instance, tango_device_name, sim_model=None):
        self.parser_instance = parser_instance
        if sim_model:
            if isinstance(sim_model, Model):
                self.sim_model = sim_model
            else:
                raise SimModelException(
                    "The sim_model object passed is not an instance"
                    " of the class mkat_tango.simlib.model.Model"
                )

        else:
            self.sim_model = Model(tango_device_name)
        self.setup_sim_quantities()

    def setup_sim_quantities(self):
        """Set up self.sim_quantities from Model with simulated quantities.

        Places simulated quantities in sim_quantities dict. Keyed by name of
        quantity, value must be instances satisfying the
        :class:`quantities.Quantity` interface

        Notes
        =====
        - Must use self.start_time to set initial time values.
        - Must call super method after setting up `sim_quantities`

        """
        start_time = self.sim_model.start_time
        attributes = self.parser_instance.get_device_attribute_metadata()

        for attr_name, attr_props in attributes.items():
            # When using more than one config file, the attribute meta data can be
            # overwritten, so we need to update it instead of reassigning a different
            # object.
            try:
                model_attr_props = self.sim_model.sim_quantities[attr_name].meta
            except KeyError:
                MODULE_LOGGER.info(
                    "Initializing '{}' quantity meta information using config file:"
                    " '{}'.".format(
                        attr_name, self.parser_instance.data_description_file_name
                    )
                )
                model_attr_props = attr_props
            else:
                # Before the model attribute props dict is updated, the
                # parameter keys with no values specified from the attribute
                # props template are removed.
                # i.e. All optional parameters not provided in the SimDD
                attr_props = dict(
                    (param_key, param_val)
<<<<<<< HEAD
                    for param_key, param_val in attr_props.items()
                    if param_val
                )
                model_attr_props = dict(
                    model_attr_props.items() + attr_props.items()
                )
=======
                    for param_key, param_val in attr_props.iteritems()
                    if param_val
                )
                model_attr_props = dict(model_attr_props.items() + attr_props.items())
>>>>>>> 9b9ccb7d

            if "quantity_simulation_type" in model_attr_props:
                if model_attr_props["quantity_simulation_type"] == "ConstantQuantity":
                    try:
                        initial_value = model_attr_props["initial_value"]
                    except KeyError:
                        # `initial_value` is an optional parameter, thus if not
                        # specified in the SimDD datafile, an initial value of
                        # default value of is assigned to the attribute
                        # quantity initial value
                        initial_value = None
                        MODULE_LOGGER.info(
                            "Parameter `initial_value` does not exist for"
                            "attribute {}. Default will be used".format(
                                model_attr_props["name"]
                            )
                        )
                    attr_data_type = model_attr_props["data_type"]
                    val_type, val = INITIAL_CONSTANT_VALUE_TYPES[attr_data_type]
                    init_val = initial_value if initial_value not in [None, ""] else val
                    if val_type is None:
                        start_val = None
                    else:
                        start_val = val_type(init_val)
                    quantity_factory = quantities.registry[
                        attr_props["quantity_simulation_type"]
                    ]
                    self.sim_model.sim_quantities[attr_name] = quantity_factory(
                        start_time=start_time,
                        meta=model_attr_props,
                        start_value=start_val,
                    )
                else:
                    try:
                        sim_attr_quantities = self.sim_attribute_quantities(
                            float(model_attr_props["min_bound"]),
                            float(model_attr_props["max_bound"]),
                            float(model_attr_props["max_slew_rate"]),
                            float(model_attr_props["mean"]),
                            float(model_attr_props["std_dev"]),
                        )
                    except KeyError:
                        raise ValueError(
                            "Attribute with name '{}' specified in the configuration"
                            " file [{}] has no minimum or maximum values set".format(
                                attr_name, self.parser_instance.data_description_file_name
                            )
                        )
                    quantity_factory = quantities.registry[
                        attr_props["quantity_simulation_type"]
                    ]
                    self.sim_model.sim_quantities[attr_name] = quantity_factory(
                        start_time=start_time,
                        meta=model_attr_props,
                        **sim_attr_quantities
                    )
            else:
                key_vals = model_attr_props.keys()
                attr_data_type = model_attr_props["data_type"]
                # the xmi, json and fgo files have data_format attributes indicating
                # SPECTRUM, SCALAR OR IMAGE data formats. The xml file does not have this
                # key in its attribute list. It has a key labelled possible values which
                # is a list. Hence, SPECTRUM is no data_format is found.
                try:
                    attr_data_format = str(model_attr_props["data_format"])
                except KeyError:
                    attr_data_format = "SPECTRUM"
                expected_key_vals = ["max_dim_x", "max_dim_y", "maxX", "maxY"]
                # the xmi, json and fgo files have either (max_dim_x, max_dim_y) or
                # (maxX, maxY) keys. If none of these keys are found in them or in the
                # xml file, we use default values of 1 for x and 2 for y - same applies
                # for files where the keys have empty values.
                if any(key_val in expected_key_vals for key_val in key_vals):
                    try:
                        max_dim_x = model_attr_props["max_dim_x"]
                        max_dim_y = model_attr_props["max_dim_y"]
                    except KeyError:
                        max_dim_x = model_attr_props.get("maxX", 1)
                        max_dim_y = model_attr_props.get("maxY", 2)
                    # just in case the keys exist but have no values
                    if not max_dim_x:
                        max_dim_x = 1
                    if not max_dim_y:
                        max_dim_y = 2

                val_type, val = INITIAL_CONSTANT_VALUE_TYPES[attr_data_type]
                expected_key_vals = ["value", "possiblevalues"]
                if any(key_val in expected_key_vals for key_val in key_vals):
                    try:
                        default_val = model_attr_props["value"]
                    except KeyError:
                        default_val = model_attr_props["possiblevalues"]
                    if attr_data_format == "SCALAR":
                        default_val = val_type(default_val)
                    elif attr_data_format == "SPECTRUM":
<<<<<<< HEAD
                        default_val = list(map(val_type, default_val))
=======
                        default_val = map(val_type, default_val)
>>>>>>> 9b9ccb7d
                    else:
                        default_val = [
                            [val_type(curr_val) for curr_val in sublist]
                            for sublist in default_val
                        ]
                else:
                    if attr_data_format == "SCALAR":
                        default_val = val
                    elif attr_data_format == "SPECTRUM":
                        default_val = [val] * max_dim_x
                    else:
                        default_val = [[val] * max_dim_x for i in range(max_dim_y)]
                self.sim_model.sim_quantities[attr_name] = quantities.ConstantQuantity(
                    start_time=start_time, meta=model_attr_props, start_value=default_val
                )

        self.sim_model.setup_sim_quantities()

    def sim_attribute_quantities(
        self, min_bound, max_bound, max_slew_rate, mean, std_dev
    ):
        """Simulate attribute quantities with a Gaussian value distribution.

        Parameters
        ----------
        min_value : float
            minimum attribute value to be simulated
        max_value : float
            maximum attribute value to be simulated
        max_slew_rate : float
            maximum changing rate of the simulated quantities between min
            and max values
        mean : float
            average value of the simulated quantity
        std_dev : float
            standard deviation value of the simulated quantity

        Returns
        -------
        sim_attribute_quantities : dict
            Dict of Gaussian simulated quantities

        """
        sim_attribute_quantities = {}
        sim_attribute_quantities["max_slew_rate"] = max_slew_rate
        sim_attribute_quantities["min_bound"] = min_bound
        sim_attribute_quantities["max_bound"] = max_bound
        sim_attribute_quantities["mean"] = mean
        sim_attribute_quantities["std_dev"] = std_dev
        return sim_attribute_quantities


class PopulateModelActions(object):
    """Used to populate/update model actions.

    Populates the model actions using the data from the TANGO device information
    captured in the json file / POGO generated xmi / FANDANGO generated fgo file.

    Attributes
    ----------
    cmd_info : dict
        A dictionary of all the device commands together with their
        metadata specified in the xmi, json or fgo file(s).

    override_info : dict
        A dictionary of device override info in specified the xmi, json or fgo file(s).

    sim_model :  Model instance
        An instance of the Model class which is used for simulation of simple attributes
        and/or commands.

    """

    def __init__(self, cmd_info, override_info, tango_device_name, model_instance=None):
        self.cmd_info = cmd_info
        self.override_info = override_info
        if model_instance is None:
            self.sim_model = Model(tango_device_name)
        else:
            self.sim_model = model_instance
        self.add_actions()

    def add_actions(self):
        instances = {}
        if self.override_info != {}:
            instances = self._get_class_instances(self.override_info)

        # Need to override the model's update method if the override class provides one.
        instance = []
        for instance_ in instances:
            if instance_.startswith("Sim"):
                instance.append(instances[instance_])

        for inst in instance:
            try:
                pre_update_overwrite = getattr(inst, "pre_update")
            except AttributeError:
                MODULE_LOGGER.info(
                    "No pre-update method defined in the '{}'"
                    " override class.".format(type(inst).__name__)
                )
            else:
                self.sim_model.override_pre_updates.append(pre_update_overwrite)
            try:
                post_update_overwrite = getattr(inst, "post_update")
            except AttributeError:
                MODULE_LOGGER.info(
                    "No post-update method defined in the '{}'"
                    " override class.".format(type(inst).__name__)
                )
            else:
                self.sim_model.override_post_updates.append(post_update_overwrite)

        for cmd_name, cmd_meta in self.cmd_info.items():
            # Exclude the TANGO default commands as they have their own built in handlers
            # provided.
            if cmd_name in DEFAULT_TANGO_COMMANDS:
                continue
            # Every command is to be declared to have one or more  action behaviour.
            # Example of a list of actions handle at this moment is as follows
            # [{'behaviour': 'input_transform',
            # 'destination_variable': 'temporary_variable'},
            # {'behaviour': 'side_effect',
            # 'destination_quantity': 'temperature',
            # 'source_variable': 'temporary_variable'},
            # {'behaviour': 'output_return',
            # 'source_variable': 'temporary_variable'}]
            actions = cmd_meta.get("actions", [])
            instance = None
            if cmd_name.startswith("test_"):
                cmd_name = cmd_name.split("test_")[1]
                for instance_ in instances:
                    if instance_.startswith("SimControl"):
                        instance = instances[instance_]
                self._check_override_action_presence(cmd_name, instance, "test_action_{}")
                handler = getattr(
                    instance,
                    "test_action_{}".format(cmd_name.lower()),
                    self.generate_action_handler(
                        cmd_name, cmd_meta["dtype_out"], actions
                    ),
                )
                self.sim_model.set_test_sim_action(cmd_name, handler)
            else:
                for instance_ in instances:
                    if instance_.startswith("Sim"):
                        instance = instances[instance_]
                self._check_override_action_presence(cmd_name, instance, "action_{}")
                handler = getattr(
                    instance,
                    "action_{}".format(cmd_name.lower()),
                    self.generate_action_handler(
                        cmd_name, cmd_meta["dtype_out"], actions
                    ),
                )

                self.sim_model.set_sim_action(cmd_name, handler)
            # Might store the action's metadata in the sim_actions dictionary
            # instead of creating a separate dict.
            try:
                self.sim_model.sim_actions_meta[cmd_name.split("test_")[1]] = cmd_meta
            except IndexError:
                self.sim_model.sim_actions_meta[cmd_name] = cmd_meta

    def _get_class_instances(self, override_class_info):
        instances = {}
        for klass_info in override_class_info.values():
            if klass_info["module_directory"] == "None":
                module = importlib.import_module(klass_info["module_name"])
            else:
                sys.path.append(klass_info["module_directory"])
                module = importlib.import_module(klass_info["module_name"])
                sys.path.remove(klass_info["module_directory"])
            klass = getattr(module, klass_info["class_name"])
            instance = klass()
            instances[klass_info["name"]] = instance

        return instances

    def _check_override_action_presence(self, cmd_name, instance, action_type):
        instance_attributes = dir(instance)
        instance_attributes_list = [attr.lower() for attr in instance_attributes]
        attr_occurences = instance_attributes_list.count(
            action_type.format(cmd_name.lower())
        )
        # Check if there is only one override class method defined for each command
        if attr_occurences > MAX_NUM_OF_CLASS_ATTR_OCCURENCE:
            raise Exception(
                "The command '{}' has multiple override methods defined"
                " in the override class".format(cmd_name)
            )
        # Assuming that there is only one override method defined, now we check if it
        # is in the correct letter case.
        elif attr_occurences == MAX_NUM_OF_CLASS_ATTR_OCCURENCE:
            try:
                instance_attributes.index(action_type.format(cmd_name.lower()))
            except ValueError:
                raise Exception("Only lower-case override method names are supported.")

    def generate_action_handler(self, action_name, action_output_type, actions=None):
        """Generates and returns an action handler to manage tango commands.

        Parameters
        ----------
        action_name : str
            Name of action handler to generate
        action_output_type : PyTango._PyTango.CmdArgType
            Tango command argument type
        actions : list
            List of actions that the handler will provide

        Returns
        -------
        action_handler : function
            action handler, taking command input argument in case of tango
            commands with input arguments.

        """
        if actions is None:
            actions = []

        def action_handler(model, data_input=None, tango_dev=None):
            """Action handler taking command input arguments.

            Parameters
            ----------
            model : model.Model
                Model instance
            data_in : float, string, int, etc.
                Input arguments of tango command

            Returns
            -------
            return_value : float, string, int, etc.
                Output value of an executed tango command

            """
            # TODO (KM 18-01-2016): Need to remove the tango_dev parameter from
            # action handler, currently used for testing functionality of the
            # override class actions.
            temp_variables = {}
            return_value = None
            for action in actions:
                if action["behaviour"] == "long_running":
                    time.sleep(float(action["execution_time_secs"]))
                if action["behaviour"] == "input_transform":
                    temp_variables[action["destination_variable"]] = data_input
                if action["behaviour"] == "side_effect":
                    quantity = action["destination_quantity"]
                    temp_variables[action["source_variable"]] = data_input
                    model_quantity = model.sim_quantities[quantity]
                    model_quantity.set_val(data_input, model.time_func())

                if action["behaviour"] == "output_return":
                    if "source_variable" in action and "source_quantity" in action:
                        raise ValueError(
                            "{}: Either 'source_variable' or 'source_quantity'"
                            " for 'output_return' action, not both".format(action_name)
                        )
                    elif "source_variable" in action:
                        source_variable = action["source_variable"]
                        try:
                            return_value = temp_variables[source_variable]
                        except KeyError:
                            raise ValueError(
                                "{}: Source variable {} not defined".format(
                                    action_name, source_variable
                                )
                            )
                    elif "source_quantity" in action:
                        quantity = action["source_quantity"]
                        try:
                            model_quantity = model.sim_quantities[quantity]
                        except KeyError:
                            raise ValueError(
                                "{}: Source quantity {} not defined".format(
                                    action_name, quantity
                                )
                            )
                        return_value = model_quantity.last_val
                    else:
                        raise ValueError(
                            "{}: Need to specify one of 'source_variable' "
                            "or 'source_quantity' for 'output_return' action".format(
                                action_name
                            )
                        )
                else:
                    # Return a default value if output_return is not specified.
                    return_value = ARBITRARY_DATA_TYPE_RETURN_VALUES[action_output_type]
            return return_value

        action_handler.__name__ = action_name
        return action_handler


class PopulateModelProperties(object):
    """Used to populate/update model properties.

    Populates the model properties using the data from the TANGO device information
    captured in the json file / POGO generated xmi / FANDANGO generated fgo file.

    Attributes
    ----------
    properties_info : dict
        A dictionary of device property configuration specified in the xmi, json
        or fgo file(s).
    sim_model :  Model instance
        An instance of the Model class which is used for simulation of simple attributes.

    """

    def __init__(self, properties_info, tango_device_name, sim_model=None):
        self.properties_info = properties_info
        if sim_model:
            if isinstance(sim_model, Model):
                self.sim_model = sim_model
            else:
                raise SimModelException(
                    "The sim_model object passed is not an instance"
                    " of the class mkat_tango.simlib.model.Model"
                )
        else:
            self.sim_model = Model(tango_device_name)
        self.setup_sim_properties()

    def setup_sim_properties(self):
        """Set up self.sim_properties from Model with simulated quantities

        Places simulated properties in sim_quantities dict. Keyed by name of
        property, value must be a string, number or array and it is optional.

        """
        self.sim_model.set_sim_property(self.properties_info)


class SimModelException(Exception):
    def __init__(self, message):
        super(SimModelException, self).__init__(message)<|MERGE_RESOLUTION|>--- conflicted
+++ resolved
@@ -1,7 +1,3 @@
-from __future__ import absolute_import
-from __future__ import division
-from __future__ import print_function
-
 #########################################################################################
 # Copyright 2017 SKA South Africa (http://ska.ac.za/)                                   #
 #                                                                                       #
@@ -18,10 +14,12 @@
 from functools import partial
 
 from future import standard_library
+standard_library.install_aliases()
+
 from tango import CmdArgType
 from tango_simlib import quantities
 
-standard_library.install_aliases()
+
 
 
 
@@ -252,19 +250,10 @@
                 # i.e. All optional parameters not provided in the SimDD
                 attr_props = dict(
                     (param_key, param_val)
-<<<<<<< HEAD
-                    for param_key, param_val in attr_props.items()
-                    if param_val
-                )
-                model_attr_props = dict(
-                    model_attr_props.items() + attr_props.items()
-                )
-=======
                     for param_key, param_val in attr_props.iteritems()
                     if param_val
                 )
                 model_attr_props = dict(model_attr_props.items() + attr_props.items())
->>>>>>> 9b9ccb7d
 
             if "quantity_simulation_type" in model_attr_props:
                 if model_attr_props["quantity_simulation_type"] == "ConstantQuantity":
@@ -360,11 +349,7 @@
                     if attr_data_format == "SCALAR":
                         default_val = val_type(default_val)
                     elif attr_data_format == "SPECTRUM":
-<<<<<<< HEAD
                         default_val = list(map(val_type, default_val))
-=======
-                        default_val = map(val_type, default_val)
->>>>>>> 9b9ccb7d
                     else:
                         default_val = [
                             [val_type(curr_val) for curr_val in sublist]
