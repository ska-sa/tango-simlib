--- conflicted
+++ resolved
@@ -1,10 +1,7 @@
 from __future__ import absolute_import
 from __future__ import division
 from __future__ import print_function
-<<<<<<< HEAD
-
-=======
->>>>>>> 167be58d
+
 #########################################################################################
 # Copyright 2017 SKA South Africa (http://ska.ac.za/)                                   #
 #                                                                                       #
@@ -251,13 +248,8 @@
                 )
                 model_attr_props = dict(model_attr_props.items() + attr_props.items())
 
-<<<<<<< HEAD
             if "quantity_simulation_type" in model_attr_props:
                 if model_attr_props["quantity_simulation_type"] == "ConstantQuantity":
-=======
-            if 'quantity_simulation_type' in model_attr_props:
-                if model_attr_props['quantity_simulation_type'] == 'ConstantQuantity':
->>>>>>> 167be58d
                     try:
                         initial_value = model_attr_props["initial_value"]
                     except KeyError:
